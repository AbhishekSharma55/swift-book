--- conflicted
+++ resolved
@@ -246,13 +246,8 @@
 
     Grammar of a function type
 
-<<<<<<< HEAD
-    function-type --> attributes-OPT type ``throws``-OPT ``->`` type
-    function-type --> attributes-OPT type ``rethrows`` ``->`` type
-=======
-    function-type --> ``(`` type ``)`` ``throws``-OPT ``->`` type
-    function-type --> ``(`` type ``)`` ``rethrows`` ``->`` type
->>>>>>> 099ca008
+    function-type --> attributes-OPT ``(`` type ``)`` ``throws``-OPT ``->`` type
+    function-type --> attributes-OPT ``(`` type ``)`` ``rethrows`` ``->`` type
 
 .. NOTE: Functions are first-class citizens in Swift,
     except for generic functions, i.e., parametric polymorphic functions.
