--- conflicted
+++ resolved
@@ -240,18 +240,12 @@
     "enumerations-initializingfromarawvalue": "ID150", 
     "enumerations-matchingenumerationvalueswithaswitchstatement": "ID147", 
     "enumerations-rawvalues": "ID149", 
-<<<<<<< HEAD
-    "errorhandling-catch": "ID512", 
-    "errorhandling-defer": "ID514", 
-    "errorhandling-force": "ID513", 
-=======
     "enumerations-recursiveenumerations": "ID536", 
     "errorhandling-catch": "ID512", 
     "errorhandling-defer": "ID514", 
     "errorhandling-docatch": "ID541", 
     "errorhandling-force": "ID513", 
     "errorhandling-optional": "ID542", 
->>>>>>> 23d90268
     "errorhandling-represent": "ID509", 
     "errorhandling-rethrow": "ID511", 
     "errorhandling-throw": "ID510", 
@@ -567,9 +561,5 @@
     "string-literals", 
     "control-transfer-statements"
   ], 
-<<<<<<< HEAD
-  "next_id": 535
-=======
   "next_id": 544
->>>>>>> 23d90268
 }