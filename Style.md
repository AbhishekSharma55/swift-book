# The Book’s Structure

TSPL is divided into three main parts, plus some front matter,
which serve complementary functions:

**A Swift Tour**,
commonly referred to as “the tour”,
shows you a bunch of interesting Swift code,
but it tells you almost nothing about how the language works.
For example, the guide has an entire chapter about optional chaining,
but it’s summarized in just a few sentences in the tour.
The tour just needs to give you the syntax and a taste of how to use it;
it relies on the guide to provide the actual in-depth explanation
of how optional chaining works in general and when you should use it.

The intention of the tour is that
it can be read in its entirety in a single sitting.
A beginner will get a high-level view of what’s possible in Swift.
A reader with more programming background will learn
“enough Swift to be dangerous” — that is,
enough of the language syntax to start muddling along on a first project,
and then come back to TSPL when they’re ready to learn more than
just surface level syntax for concepts they already know from other languages.

**Language Guide**,
commonly referred to as “the guide”,
leads you through the Swift language in a pedagogically useful, linear order.
It doesn't promise to show you every feature of
the language or the Swift standard library,
and it hand-waves over the exact details
of some of the more complicated underlying bits.
The guide leans on the reference to resolve the nitty-gritty detail questions
and to exhaustively cover the language.
Unlike the reference,
it walks you through step-by-step explanations,
showing examples of the language features in action,
and it assumes very little prior knowledge.

To maintain the promise of a linear reading order
when you add new sections to the guide,
make sure that all of the syntax and concepts that you use in your explanations
are already discussed in previous chapters.
“The Basics” exists, in large part, to introduce a bunch of syntax and concepts
that the early chapters of the guide need
— many topics from “The Basics” are covered again later in the guide in more detail.

The guide includes types from the Swift standard library for two reasons:
they’re needed by an explanation of a language concept,
or they’re so common that readers wouldn’t
be able to build anything useful without them.
The latter reason includes a judgement call.
When new types are introduced in the Swift standard library,
we usually need to discuss whether & where to add them to TSPL.

The guide can be broken down into three major chunks:
basic topics, data-modeling topics, and advanced topics.
Basic topics is everything before the introduction of
enumerations, structures, and classes.
Advanced topics is everything after deinitialization.
Data modeling is the content in between.
The linear flow is intended to make sense,
even if you stop reading for a while between chunks.
For example, reading just the basic topics gives you enough information
to write programs that have only unstructured “primitive” data.
The chapters in each chunk are ordered with fundamental topics at the beginning,
and topics that most readers can skip at the end.

**Language Reference**,
commonly referred to as “the reference”,
describes every aspect of the Swift language in complete detail,
but it makes no attempt to be an instructional text.
Its material is ordered according to the shape of the formal grammar,
and it hand-waves over examples and applications.
Several places explicitly link back to the guide for examples.
It doesn't need to be as approachable for beginners,
because the guide handles that,
but it does need to be accurate and unambiguous,
shining its flashlight into infrequently explored areas of the language.
To accomplish that,
it sometimes must sacrifice approachability or user-friendliness.
That's ok — many readers won't even need the reference,
but if the reference is unclear,
the readers who need an answer have nowhere else to go.

Within the reference, sections follow a predictable four-part structure:

* A few sentences briefly describe the language construct named by the heading.
* A code outline shows its general syntactic shape.
* A few paragraphs describe it in more detail.
* A grammar formally describes the syntax.

The purpose of the formal grammar
is to be able to unambiguously answer questions of what’s valid Swift
(without commenting on meaning)
for readers whose question wasn’t fully answered by the prose in the reference.
It’s primarily aimed at human readers,
which means it’s not always suitable for generating a parser for Swift code.

# Terms and Rules

## attribute names

In the guide, write `@` before attribute names;
in the reference, omit it.

## back deploy

Spelled as two words, not closed up or hyphenated.

## compiler, the

See entry for *Swift*.

<<<<<<< HEAD
## deprecation

In the language reference,
include a deprecation note at the start of a section
that describes a deprecated feature.
Use wording and markup like the following:

```
> Deprecated:
> This attribute is deprecated;
> use the <doc:Attributes#main> attribute instead.
> In Swift 6,
> using this attribute will be an error.
```
=======
## definite initialization

Not “definitive initialization”.
Don‘t abbreviate as DI.
>>>>>>> 4a296e84

## function

In the reference,
“function” includes both free functions and member functions,
so we don’t also mention methods separately.
In the guide, we write “functions and methods”.

## headings

Use number signs (`#`) for headings, not underlines.

Although level four headings are allowed and the book does use them,
you should generally try to avoid them.
Deeply nested headings often indicate
that there’s a better way to organize the content.

## macro names

In the guide,
write `@` before the name when referring to attached macros
and `#` before the name when referring to freestanding macros.
In the reference, omit it.

## memberwise initializer

Not hyphenated as “member-wise”.

## method

See entry for *function*.

## non-optional

Hyphenated to avoid the misreading as nono-ptional.
Normal rules for hyphenation from Apple Style Guide would omit the hyphen.

See also commit 51c4fbc135a5e82343a0f5d9121f8a060b59f1a3 and <rdar://problem/44881846>.

## non-asynchronous

Use “synchronous” instead of this double negation.

## operator

When introducing a named operator for the first time,
give its name followed by its symbol.
In subsequent use, use the symbol on its own.
For example:

> By default,
> custom classes and structures don’t have an implementation of
> the *equal to* operator (`==`) or *not equal to* operator (`!=`).
> You usually implement the `==` operator,
> and use the Swift standard library’s default implementation of the `!=` operator
> that negates the result of the `==` operator.
> There are two ways to implement the `==` operator.

If the operator doesn’t have an established English name,
make sure you get tech review on the name you invent for it.

## optional binding

Omit the article: "use optional binding", not "use an optional binding".

## passive voice

In general,
the writing guidance to avoid passive voice
when you could write the sentence in active still applies
because the active voice tends to be more readable.
However,
because of the subject matter in TSPL,
it’s sometimes the case that
the active form of a sentence has no meaningful subject
because the action is performed by some vague compiler-Swift-parser entity.
In that case, passive voice is sometimes the clearest way to write
a sentence whose focus is the action rather than the agent.

For example, the phrase “X is understood as Y”
appears several times in the reference
when describing the meaning of a piece of syntax.
In this case, passive voice is clearer than active
because there isn’t a clear agent performing the understanding
and the identity of that agent is irrelevant.

## potential suspension point

This is the preferred wording when describing the semantics of `await`.
If context has already made that clear and repeating “potential” becomes wordy,
you can shorten it to just “suspension point”.

## punctuation before a code listing

Write a colon after a sentence that ends with a phrase like
“as follows” or “as shown below”,
where the code listing is basically acting like a part of the sentence,
and the prose is explicitly referring to it.
Use a colon after a sentence fragment like “For example:”.
Write a period after sentences that make a statement about the code
but don’t include words that refer to the code.
Use a period for sentences that begin with a phrase like
“In the following code”.

> **Note:**
> This usage isn’t entirely consistent in the existing text.
> We should have a discussion about this with Editorial.

## runtime, run time

Apple Style Guide uses “runtime” for both
the point in time at which code is run (the run time)
and the environment in which it is being run (the runtime).
So far, because we don’t document the Swift runtime environment
in the same way that the Obj-C runtime is documented,
we haven’t needed to make this distinction.
(We don’t document the Swift runtime, in part,
because it doesn’t expose any API like the Obj-C runtime does.)
In general, because the terms are used differently,
the difference is obvious from context,
with the exception of phrases like “a run-time error” and “a runtime error”,
which refer respectively to
an error that occurs while running the code
and an error that comes from or is related to the Swift runtime environment.

## shared mutable state

Avoid when describing actors.
By design, actors specifically *avoid* having shared mutable state —
their mutable state is private,
and accessible only through the actor's (async) methods.

## standard library

Spell out in full as “the Swift standard library“ on the first use.
If context already makes it clear
and repeating the full name becomes wordy,
you can shorted it to just “the standard library”
in continued discussion.
(We currently don‘t have any examples of doing that.)

Not “stdlib“ or “the stdlib“.

## spawn, start

Use “add” instead to refer to creating a new task,
to match the API symbol name.
(These names were used in an earlier version of the SE proposal.)

## suspension point

See entry for *potential suspension point*.

## syntax outline

Use only when demonstrating the shape of a syntactic construction.
When referring to the placeholders (aka blue bubbles)
in body text that comes after the syntax outline,
italicize their name.

Syntax outlines are used very sparingly in the guide,
but extensively in the reference.

## Swift

In the guide, we use Swift as a “friendly” subject
when describing something that the compiler or the language is doing.
For example:

> Swift assumes that you are referring
> to a property or method of the current instance.
>
> Note that Swift infers a type of `String` for the `someString` constant.
>
> Swift gives you a warning if you use an optional value
> where a value of type `Any` is expected.

In the reference,
we refer to the compiler specifically
when it‘s the actual agent performing the action.
We don’t distinguish between the parts of the compiler
like the parser or the lexer or the optimizer.

# Tone

In general, and especially in the guide,
the writing approach should carry a sense of joy.
Examples should be easy and pleasant to read,
which means we prefer code that’s realistic
and many chapters weave a common narrative thread across multiple examples.
Although that continuous narrative connection
can make later changes more expensive,
on the whole we think it’s worth it because it makes the chapter
flow better and hang together better as a cohesive whole.

In the interest of readability and approachability,
we don’t write examples that have
single-letter or meaningless identifiers,
even in the reference and even when we‘re only describing syntax.
Instead, when there’s no relevant semantic meaning,
we use types like `SomeStructure` and variables like `someArray`.

Some of our examples include humorous references to things outside the book,
such as the joke about Firefly crew members in the guided tour.
Some of them are marked with a REFERENCE comment that explains the reference.
All of them need to be easily ignored
if you didn’t catch the reference,
and it should be easy to search for the reference online
if you noticed that there was a reference but didn’t get the joke.

Code listings in the guide typically follow a three part formula.
The paragraph before the code listing
frames the problem that we’re trying to solve
and explains what the code will do at a very high level.
The paragraph (or sometimes multiple paragraphs) after the code
walk through what the code listing did in more detail.
The intention here is essentially to provide progressive disclosure:
Advanced readers can skip the paragraph after the code listing,
and might even be able to skip some of the text before it,
but the full no-assumptions-made explanation of the code
is still available to readers who need it.

For a discussion of the balance between the tour, the guide, and the reference,
see the README file at the top level of this repository.

# Semantic Line Breaks

The markdown files in this repository use semantic line breaks,
where lines end at sentence and clause boundaries.
This keeps lines short enough to ensure that
diffs remain readable when shown in places like
pull requests,
commit notification emails,
and the terminal.
Because the lines break in meaningful places,
changes don’t require re-wrapping entire paragraphs,
so only the lines that changed get marked.
This lets tools like `git-blame` give per-line history.

As you’re writing,
aim to keep lines 80 characters or less.
Start a new line after each sentence,
and as needed at clause boundaries.
For a long list,
you can put each list item on its own line —
this is mostly helpful for lists you want to alphabetize
because it lets you sort those lines.
There are several different styles throughout the book,
so don’t feel the need to exactly follow any one approach.

When you’re editing existing text,
preserve the line breaks when feasible
to help keep the diffs small and preserve per-line history.
Don’t rewrap an existing line just because it’s too long,
unless you’re actually making other changes.
For historical reasons,
there are parts of the book
that use a line length of 90 or 100 characters;
rewrapping them just for the sake of line length
would make history harder to follow and create a bunch of noisy diffs.

As a historical note,
“UNIX for Beginners” by Brian W. Kernighan in 1974
is possibly the origin of this approach.
Page 11 has the following guidance
in the section *Hints for Preparing Documents*:

> Most documents go through several versions
> (always more than you expected)
> before they are finally finished.
> Accordingly,
> you should do whatever possible to make the job of changing them easy.
>
> First,
> when you do the purely mechanical operations of typing,
> type so that subsequent editing will be easy.
> Start each sentence on a new line.
> Make lines short, and break lines at natural places,
> such as after commas and semicolons,
> rather than randomly.
> Since most people change documents by rewriting phrases
> and adding, deleting and rearranging sentences,
> these precautions simplify any editing you have to do later.

Although this guidance was originally written in the context of
preparing `nroff` and `troff` files
using the line editor `ed(1)` on a paper teletype,
it continues to hold up well today
because Git and other programming tools
still generally expect text to be made up of lines of <80 characters.

# Formal Grammar

These guidelines apply to the “Grammar of X” blocks in the reference.

**Write an ASCII arrow.**
The arrow (`-->`) can be read as “can consist of.”

To make the arrow in RST, use two hyphens (`-`) followed by a right-hand angle bracket (`>`).
The production path is responsible for making it render as a nice Unicode arrow.

**Write literals with double backticks.**
For example:

    forty-two --> ``42``

**Write syntactic category names without any extra markup.**
Within a syntax-grammar block, they appear in italics automatically.
Don’t refer to them from the English prose above them.

**Use full English words as the names for syntactic categories.**
There are cases where this isn’t feasible because of space considerations.
For example, in the grammar for a C-style for statement,
the category that defines the initialization part of the for statement
had to be shortened to *for-init*
(instead of *for-initialization*, as the rule specifies).
In this case, nothing seems lost from a readability or pedagogical perspective.

    c-style-for-statement --> ``for`` for-init-OPT ``;`` expression-OPT ``;`` basic-expression-OPT brace-item-list
    c-style-for-statement --> ``for`` ``(`` for-init-OPT ``;`` expression-OPT ``;`` basic-expression-OPT ``)`` brace-item-list

    for-init --> variable-declaration | expression

**Use a pipe (`|`) to indicate alternation.**
When there are too many alternatives
to fit on a single line, use a new line for each alternative.
Don’t mix pipes and newlines.

For example, to specify that a *case-block-item* can consist of a *declaration*,
*expression*, or a *statement*, you can use a pipe instead of a new line,
because all three alternatives fit nicely on one line:

    code-block-item --> declaration | expression | statement

When using pipes,
keep the number of items in each alternative small for readability.
The most common case is that each alternative is either
a single literal or a single syntactic category,
although that's not always possible.

On the other hand, consider the grammar of a control transfer statement:

    control-transfer-statement --> break-statement
    control-transfer-statement --> continue-statement
    control-transfer-statement --> fallthrough-statement
    control-transfer-statement --> return-statement

There likely wouldn’t be room on a single line to use a pipe to separate each alternative.
The following tends not to look good:

    control-transfer-statement --> break-statement | continue-statement | fallthrough-statement | return-statement

**Append `-OPT` to indicate optionality.**
Within a syntax-grammar block,
this is translated to a subscript “opt” automatically.

**Use plural names for repetition.**
In BNF, this is represented with a plus (`+`) or star (`*`).
The syntax of our formal grammar doesn’t include repetition operators,
so we use two syntactic categories to allow repetition.
For example:

    categories --> category categories-OPT
    category --> More formal grammar goes here.

    switch-statement --> ``switch`` basic-expression { switch-cases-OPT }
    switch-cases --> switch-case switch-cases-OPT
    switch-case --> case-label statements
    switch-case --> default-label statements
    switch-case --> conditional-switch-case

A plural name consists of only a repeated list of the singular version.
If you need separators like commas, call it a “list”.

    case-label --> attributes-OPT ``case`` case-item-list ``:``
    case-item-list --> pattern where-clause-OPT | pattern where-clause-OPT ``,`` case-item-list

As shown above, use right-recursion when dealing with repetition.

**Omit grouping parentheses.**
Our formal grammar doesn’t use grouping parentheses.
Optionality using `-OPT` always applies to exactly one token before it,
and only one level of alternation using `|` or line breaks is allowed.

If you see BNF grammar for new language features that uses parentheses,
you need to exercise some creativity and judgment when removing them.

For example,
translating this part of a BNF rule required coming up with a new category,
which then needed to be defined:

    ('where' expr)?

It became:

    guard-expression-OPT
    guard-expression --> ``where`` expression

This BNF rule was a bit dense and required the application of several of the rules above:

    stmt-switch-case ::= (case-label+ | default-label) brace-item*

It became:

    switch-case --> case-labels brace-items-OPT | default-label brace-items-OPT
<|MERGE_RESOLUTION|>--- conflicted
+++ resolved
@@ -111,7 +111,6 @@
 
 See entry for *Swift*.
 
-<<<<<<< HEAD
 ## deprecation
 
 In the language reference,
@@ -126,12 +125,11 @@
 > In Swift 6,
 > using this attribute will be an error.
 ```
-=======
+
 ## definite initialization
 
 Not “definitive initialization”.
 Don‘t abbreviate as DI.
->>>>>>> 4a296e84
 
 ## function
 
